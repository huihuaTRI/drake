#pragma once

#include <Eigen/Dense>
#include <Eigen/StdVector>
#include <iostream>
#include <map>
#include <memory>
#include <set>
#include <string>

#include "drake/common/eigen_types.h"
#include "drake/drakeRBM_export.h"
#include "drake/systems/plants/collision/DrakeCollision.h"
#include "drake/systems/plants/joints/DrakeJoint.h"

class DRAKERBM_EXPORT RigidBody {
 private:
  std::unique_ptr<DrakeJoint> joint;
  DrakeCollision::bitmask collision_filter_group;
  DrakeCollision::bitmask collision_filter_ignores;

 public:
  RigidBody();

  /**
   * @brief Name of the body.
   *
   * An accessor for the name of the body that this rigid body represents.
   *
   * @return The name of the body that's modeled by this rigid body.
   */
  const std::string& get_name() const;

  /**
   * Sets the name of this rigid body.
   */
  void set_name(const std::string& name);

  /**
   * An accessor for the name of the model or robot that this rigid body is
   * a part of.
   *
   * @return The name of the model that this rigid body belongs to.
   */
  // TODO(amcastro-tri): Move concept of world out of here as per #2318.
  const std::string& get_model_name() const;

  /**
   * Sets the name of the model to which this rigid body belongs.
   */
  void set_model_name(const std::string& name);

  /**
   * Returns the ID of the model to which this rigid body belongs.
   */
  int get_model_id() const;

  /**
   * Sets the ID of the model to which this rigid body belongs.
   */
  void set_model_id(int model_id);

  /**
   * Sets the parent joint through which this rigid body connects to its parent
   * rigid body.
   *
   * @param[in] joint The parent joint of this rigid body. Note that this
   * rigid body assumes ownership of this joint.
   */
  void setJoint(std::unique_ptr<DrakeJoint> joint);

  /**
   * An accessor to this rigid body's parent joint. By "parent joint" we
   * mean the joint through which this rigid body connects to its parent rigid
   * body in the rigid body tree.
   *
   * @return The parent joint of this rigid body.
   */
  const DrakeJoint& getJoint() const;

  /**
   * Sets the parent rigid body. This is the rigid body that is connected to
   * this rigid body's joint.
   *
   * @param[in] parent A pointer to this rigid body's parent rigid body.
   */
  void set_parent(RigidBody* parent);

  /**
   * Returns a const pointer to this rigid body's parent rigid body.
   */
  const RigidBody* get_parent() const;

  bool hasParent() const;

  /**
   * Checks if a particular rigid body is the parent of this rigid body.
   *
   * @param[in] other The potential parent of this rigid body.
   * @return true if the supplied rigid body parameter other is the parent of
   * this rigid body.
   */
  bool has_as_parent(const RigidBody& other) const {
    return parent_ == &other;
  }

  /**
   * Sets the "body index" of this `RigidBody`. The "body index" is the index of
   * this `RigidBody` within the vector of `RigidBody` objects within the
   * `RigidBodyTree`.
   */
  void set_body_index(int body_index);

  /**
   * Returns the "body index" of this `RigidBody`. This is the index within the
   * vector of `RigidBody` objects within the `RigidBodyTree`.
   */
  int get_body_index() const;

  /**
   * Sets the start index of this rigid body's position state within the
   * `RigidBodyTree`'s state vector.
   */
  void set_position_start_index(int position_start_index);

  /**
   * Returns the start index of this rigid body's position state within the
   * `RigidBodyTree`'s state vector.
   */
  int get_position_start_index() const;

  /**
   * Sets the start index of this rigid body's velocity state within the
   * `RigidBodyTree`'s state vector.
   */
  void set_velocity_start_index(int velocity_start_index);

  /**
   * Returns the start index of this rigid body's velocity state within the
   * `RigidBodyTree`'s state vector.
   */
  int get_velocity_start_index() const;

  void AddVisualElement(const DrakeShapes::VisualElement& elements);

  const DrakeShapes::VectorOfVisualElements& get_visual_elements() const;

  /**
   * Adds a collision element to this rigid body by collision element @p id.
   * This effectively defines the collision geometry of this rigid body. If more
   * than one collision element is added, the resulting collision geometry is
   * the union of the individual geometries of each collision element.
   */
  void AddCollisionElement(DrakeCollision::ElementId id);

  /**
   * Adds a collision element represented by its @p id to the collision group
   * @p group_name. Collision groups are just a convenient way to group a
   * collection of collision elements so that they can be referenced by the name
   * of the group they belong to. There is no implication on whether these
   * elements can collide between them or not.
   *
   * Note that the collision element @p id must have already been passed to
   * RigidBody::AddCollisionElement().
   */
  void AddCollisionElementToGroup(const std::string& group_name,
      DrakeCollision::ElementId id);

  /**
   * @returns A reference to an `std::vector` of collision elements that
   * represent the collision geometry of this rigid body.
   */
  const std::vector<DrakeCollision::ElementId>& get_collision_element_ids()
      const;

  /**
   * @returns A reference to an `std::vector` of collision elements that
   * represent the collision geometry of this rigid body.
   */
  std::vector<DrakeCollision::ElementId>& get_mutable_collision_element_ids();

  /**
   * @returns A map of collision element group names to vectors of collision
   * element IDs. These are the collision element groups created through calls
   * to RigidBody::AddCollisionElementToGroup().
   */
  const std::map<std::string, std::vector<DrakeCollision::ElementId>>&
      get_group_to_collision_ids_map() const;

  /**
   * @returns A map of collision element group names to vectors of collision
   * element IDs. These are the collision element groups created through calls
   * to RigidBody::AddCollisionElementToGroup().
   */
  std::map<std::string, std::vector<DrakeCollision::ElementId>>&
    get_mutable_group_to_collision_ids_map();


  void setCollisionFilter(const DrakeCollision::bitmask& group,
                          const DrakeCollision::bitmask& ignores);

  const DrakeCollision::bitmask& getCollisionFilterGroup() const {
    return collision_filter_group;
  }
  void setCollisionFilterGroup(const DrakeCollision::bitmask& group) {
    this->collision_filter_group = group;
  }

  const DrakeCollision::bitmask& getCollisionFilterIgnores() const {
    return collision_filter_ignores;
  }
  void setCollisionFilterIgnores(const DrakeCollision::bitmask& ignores) {
    this->collision_filter_ignores = ignores;
  }

  void addToCollisionFilterGroup(const DrakeCollision::bitmask& group) {
    this->collision_filter_group |= group;
  }
  void ignoreCollisionFilterGroup(const DrakeCollision::bitmask& group) {
    this->collision_filter_ignores |= group;
  }
  void collideWithCollisionFilterGroup(const DrakeCollision::bitmask& group) {
    this->collision_filter_ignores &= ~group;
  }

  // TODO(amcastro-tri): Change to is_adjacent_to().
  bool adjacentTo(const RigidBody& other) const;

  bool CollidesWith(const RigidBody& other) const {
    bool ignored =
        this == &other || adjacentTo(other) ||
        (collision_filter_group & other.getCollisionFilterIgnores()).any() ||
        (other.getCollisionFilterGroup() & collision_filter_ignores).any();
    return !ignored;
  }

  bool appendCollisionElementIdsFromThisBody(
      const std::string& group_name,
      std::vector<DrakeCollision::ElementId>& ids) const;

  bool appendCollisionElementIdsFromThisBody(
      std::vector<DrakeCollision::ElementId>& ids) const;

  /**
   * Returns the points on this rigid body that should be checked for collision
   * with the environment. These are the contact points that were saved by
   * RigidBody::set_contact_points().
   */
  const Eigen::Matrix3Xd& get_contact_points() const;

  /**
   * Saves the points on this rigid body that should be checked for collision
   * between this rigid body and the environment. These contact points can be
   * obtained through RigidBody::get_contact_points().
   */
  void set_contact_points(const Eigen::Matrix3Xd& contact_points);

  /**
   * Sets the mass of this rigid body.
   */
  void set_mass(double mass);

  /**
   * Returns the mass of this rigid body.
   */
  double get_mass() const;

  /**
   * Sets the center of mass of this rigid body. The center of mass is expressed
   * in this body's frame.
   */
  void set_center_of_mass(const Eigen::Vector3d& center_of_mass);

  /**
   * Gets the center of mass of this rigid body. The center of mass is expressed
   * in this body's frame.
   */
  const Eigen::Vector3d& get_center_of_mass() const;

  /**
   * Sets the spatial rigid body inertia of this rigid body.
   */
  void set_inertia_matrix(const drake::SquareTwistMatrix<double>&
      inertia_matrix);

  /**
   * Returns the spatial rigid body inertia of this rigid body.
   */
  const drake::SquareTwistMatrix<double>& get_inertia_matrix()
      const;

  /**
   * Transforms all of the visual, collision, and inertial elements associated
   * with this body to the proper joint frame.  This is necessary, for instance,
   * to support SDF loading where the child frame can be specified independently
   * from the joint frame. In our RigidBodyTree classes, the body frame IS the
   * joint frame.
   *
   * @param transform_body_to_joint The transform from this body's frame to the
   * joint's frame.
   */
  void ApplyTransformToJointFrame(
      const Eigen::Isometry3d& transform_body_to_joint);

 public:
  // note: it's very ugly, but parent, dofnum, and pitch also exist currently
  // (independently) at the RigidBodyTree level to represent the featherstone
  // structure.  this version is for the kinematics.

  friend std::ostream& operator<<(std::ostream& out, const RigidBody& b);

 public:
#ifndef SWIG
  EIGEN_MAKE_ALIGNED_OPERATOR_NEW
#endif

 private:
  // The name of this rigid body.
  std::string name_;

  // The name of the model to which this rigid body belongs.
  std::string model_name_;

  // A unique ID for each model. It uses 0-index, starts from 0.
  int model_id_{0};

  // The rigid body that's connected to this rigid body's joint.
  RigidBody* parent_{nullptr};

  // The index of this rigid body in the rigid body tree.
  int body_index_{0};

  // The starting index of this rigid body's joint's position value(s) within
  // the parent tree's state vector.
  int position_start_index_{0};

  // The starting index of this rigid body's joint's velocity value(s) within
  // the parent tree's state vector.
  int velocity_start_index_{0};

  // A list of visual elements for this RigidBody.
  DrakeShapes::VectorOfVisualElements visual_elements_;

  // A list of collision element IDs of collision elements that represent the
  // geometry of this rigid body.
  std::vector<DrakeCollision::ElementId> collision_element_ids_;

  // A map of groups of collision element IDs. This is just for conveniently
  // accessing particular groups of collision elements. The groups do not imply
  // anything in terms of how the collision elements relate to each other.
  std::map<std::string, std::vector<DrakeCollision::ElementId>>
      collision_element_groups_;

  // The contact points this rigid body has with its environment.
  Eigen::Matrix3Xd contact_points_;

  // The mass of this rigid body.
<<<<<<< HEAD
  double mass_;

  // The center of mass of this rigid body.
  Eigen::Vector3d center_of_mass_;

  // The spatial rigid body inertia of this rigid body.
  drake::SquareTwistMatrix<double> I_;
=======
  double mass_{0};
>>>>>>> 9034c1e0
};<|MERGE_RESOLUTION|>--- conflicted
+++ resolved
@@ -355,15 +355,11 @@
   Eigen::Matrix3Xd contact_points_;
 
   // The mass of this rigid body.
-<<<<<<< HEAD
-  double mass_;
+  double mass_{0};
 
   // The center of mass of this rigid body.
   Eigen::Vector3d center_of_mass_;
 
   // The spatial rigid body inertia of this rigid body.
   drake::SquareTwistMatrix<double> I_;
-=======
-  double mass_{0};
->>>>>>> 9034c1e0
 };